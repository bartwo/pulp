# -*- coding: utf-8 -*-
#
# Copyright © 2011 Red Hat, Inc.
#
# This software is licensed to you under the GNU General Public
# License as published by the Free Software Foundation; either version
# 2 of the License (GPLv2) or (at your option) any later version.
# There is NO WARRANTY for this software, express or implied,
# including the implied warranties of MERCHANTABILITY,
# NON-INFRINGEMENT, or FITNESS FOR A PARTICULAR PURPOSE. You should
# have received a copy of GPLv2 along with this software; if not, see
# http://www.gnu.org/licenses/old-licenses/gpl-2.0.txt.

"""
Provides a loosely coupled way of retrieving references into other manager
instances. Test cases can manipulate this module to mock out the class of
manager returned for a given type to isolate and simulate edge cases such
as exceptions.

When changing manager class mappings for a test, be sure to call reset()
in the test clean up to restore the mappings to the defaults. Failing to
do so may indirectly break other tests.
"""


# -- constants ----------------------------------------------------------------

# Keys used to look up a specific builtin manager (please alphabetize)
TYPE_CDS                    = 'cds-manager'
TYPE_CERTIFICATE            = 'certificate-manager'
TYPE_CERT_GENERATION        = 'cert-generation-manager'
TYPE_CONSUMER               = 'consumer-manager'
TYPE_CONSUMER_AGENT         = 'consumer-agent-manager'
TYPE_CONSUMER_APPLICABILITY = 'consumer-applicability-manager'
TYPE_CONSUMER_BIND          = 'consumer-bind-manager'
TYPE_CONSUMER_CONTENT       = 'consumer-content-manager'
TYPE_CONSUMER_GROUP         = 'consumer-group-manager'
TYPE_CONSUMER_GROUP_QUERY   = 'consumer-group-query-manager'
TYPE_CONSUMER_HISTORY       = 'consumer-history-manager'
TYPE_CONSUMER_PROFILE       = 'consumer-profile-manager'
TYPE_CONSUMER_QUERY         = 'consumer-query-manager'
TYPE_CONTENT                = 'content-manager'
TYPE_CONTENT_ORPHAN         = 'content-orphan-manager'
TYPE_CONTENT_QUERY          = 'content-query-manager'
TYPE_CONTENT_UPLOAD         = 'content-upload-manager'
TYPE_DEPENDENCY             = 'dependencies-manager'
TYPE_EVENT_FIRE             = 'event-fire-manager'
TYPE_EVENT_LISTENER         = 'event-listener-manager'
TYPE_PASSWORD               = 'password-manager'
TYPE_PERMISSION             = 'permission-manager'
TYPE_PERMISSION_QUERY       = 'permission-query-manager'
TYPE_PLUGIN_MANAGER         = 'plugin-manager'
TYPE_PRINCIPAL              = 'principal'
TYPE_REPO                   = 'repo-manager'
TYPE_REPO_ASSOCIATION       = 'repo-association-manager'
TYPE_REPO_ASSOCIATION_QUERY = 'repo-association-query-manager'
TYPE_REPO_GROUP             = 'repo-group-manager'
TYPE_REPO_GROUP_DISTRIBUTOR = 'repo-group-distributor'
TYPE_REPO_GROUP_PUBLISH     = 'repo-group-publish'
TYPE_REPO_GROUP_QUERY       = 'repo-group-query-manager'
TYPE_REPO_IMPORTER          = 'repo-importer-manager'
TYPE_REPO_DISTRIBUTOR       = 'repo-distributor-manager'
TYPE_REPO_PUBLISH           = 'repo-publish-manager'
TYPE_REPO_QUERY             = 'repo-query-manager'
TYPE_REPO_SYNC              = 'repo-sync-manager'
TYPE_ROLE                   = 'role-manager'
TYPE_ROLE_QUERY             = 'role-query-manager'
TYPE_SCHEDULE               = 'schedule-manager'
TYPE_TOPIC_PUBLISH          = 'topic-publish-manager'
TYPE_USER                   = 'user-manager'
TYPE_USER_QUERY             = 'user-query-manager'


# Mapping of key to class that will be instantiated in the factory method
# Initialized to a copy of the defaults so changes won't break the defaults
_CLASSES = {}

# Mapping of key to a particular instance that will be returned by the factory
# method. This should only be used for testing purposes to inject a mock object.
_INSTANCES = {}

# -- exceptions ---------------------------------------------------------------

class InvalidType(Exception):
    """
    Raised when a manager type is requested that has no class mapping.
    """

    def __init__(self, type_key):
        Exception.__init__(self)
        self.type_key = type_key

    def __str__(self):
        return 'Invalid manager type requested [%s]' % self.type_key

# -- manager retrieval --------------------------------------------------------

# When adding these syntactic sugar methods, please use the @rtype tag to make
# sure IDEs can correctly guess at the returned type and provide auto-complete.

# Be sure to add an entry to test_syntactic_sugar_methods in test_manager_factory.py
# to verify the correct type of manager is returned.

def certificate_manager(content=None):
    """
    @rtype: L{pulp.server.managers.auth.cert.certificate.CertificateManager}
    """
    return get_manager(TYPE_CERTIFICATE, content)


def cert_generation_manager():
    """
    @rtype: L{pulp.server.managers.auth.cert.cert_generator.CertGenerationManager}
    """
    return get_manager(TYPE_CERT_GENERATION)

def consumer_manager():
    """
    @rtype: L{pulp.server.managers.consumer.cud.ConsumerManager}
    """
    return get_manager(TYPE_CONSUMER)

def consumer_agent_manager():
    """
    @rtype: L{pulp.server.managers.consumer.agent.AgentManager}
    """
    return get_manager(TYPE_CONSUMER_AGENT)

def consumer_applicability_manager():
    """
    @rtype: L{pulp.server.managers.consumer.applicability.ApplicabilityManager}
    """
    return get_manager(TYPE_CONSUMER_APPLICABILITY)

def consumer_bind_manager():
    """
    @rtype: L{pulp.server.managers.consumer.bind.BindManager}
    """
    return get_manager(TYPE_CONSUMER_BIND)

def consumer_content_manager():
    """
    @rtype: L{pulp.server.managers.consumer.content.ConsumerContentManager}
    """
    return get_manager(TYPE_CONSUMER_CONTENT)

def consumer_group_manager():
    """
    @rtype: L{pulp.server.managers.consumer.group.ConsumerGroupManager}
    """
    return get_manager(TYPE_CONSUMER_GROUP)

def consumer_group_query_manager():
    """
    @rtype: L{pulp.server.managers.consumer.group.ConsumerGroupQueryManager}
    """
    return get_manager(TYPE_CONSUMER_GROUP_QUERY)

def consumer_query_manager():
    """
    @rtype: L{pulp.server.managers.consumer.query.ConsumerQueryManager}
    """
    return get_manager(TYPE_CONSUMER_QUERY)

def consumer_history_manager():
    """
    @rtype: L{pulp.server.managers.consumer.history.ConsumerHistoryManager}
    """
    return get_manager(TYPE_CONSUMER_HISTORY)

def consumer_profile_manager():
    """
    @rtype: L{pulp.server.managers.consumer.profile.ConsumerProfileManager}
    """
    return get_manager(TYPE_CONSUMER_PROFILE)

def content_manager():
    """
    @rtype: L{pulp.server.managers.content.cud.ContentManager}
    """
    return get_manager(TYPE_CONTENT)

def content_orphan_manager():
    """
    @rtype: L{pulp.server.managers.content.orphan.OrphanManager}
    """
    return get_manager(TYPE_CONTENT_ORPHAN)

def content_query_manager():
    """
    @rtype: L{pulp.server.managers.content.query.ContentQueryManager}
    """
    return get_manager(TYPE_CONTENT_QUERY)

def content_upload_manager():
    """
    @rtype: L{pulp.server.managers.content.upload.ContentUploadManager}
    """
    return get_manager(TYPE_CONTENT_UPLOAD)

def dependency_manager():
    """
    @rtype: L{pulp.server.managers.repo.dependency.DependencyManager}
    """
    return get_manager(TYPE_DEPENDENCY)

def event_fire_manager():
    """
    @rtype: L{pulp.server.managers.event.fire.EventFireManager}
    """
    return get_manager(TYPE_EVENT_FIRE)

def event_listener_manager():
    """
    @rtype: L{pulp.server.managers.event.crud.EventListenerManager}
    """
    return get_manager(TYPE_EVENT_LISTENER)

def password_manager():
    """
    @rtype: L{pulp.server.managers.auth.password.PasswordManager}
    """
    return get_manager(TYPE_PASSWORD)

def permission_manager():
    """
    @rtype: L{pulp.server.managers.auth.permission.cud.PermissionManager}
    """
    return get_manager(TYPE_PERMISSION)

def permission_query_manager():
    """
    @rtype: L{pulp.server.managers.auth.permission.query.PermissionQueryManager}
    """
    return get_manager(TYPE_PERMISSION_QUERY)

def plugin_manager():
    """
    @rtype: L{pulp.server.managers.plugin.PluginManager}
    """
    return get_manager(TYPE_PLUGIN_MANAGER)

def principal_manager():
    """
    @rtype: L{pulp.server.managers.auth.principal.PrincipalManager}
    """
    return get_manager(TYPE_PRINCIPAL)

def repo_group_manager():
    """
    @rtype: L{pulp.server.managers.repo.group.cud.RepoGroupManager}
    """
    return get_manager(TYPE_REPO_GROUP)

def repo_group_distributor_manager():
    """
    @rtype: L{pulp.server.managers.repo.group.distributor.RepoGroupDistributorManager}
    """
    return get_manager(TYPE_REPO_GROUP_DISTRIBUTOR)

def repo_group_publish_manager():
    """
    @rtype: L{pulp.server.managers.repo.group.publish.RepoGroupPublishManager}
    """
    return get_manager(TYPE_REPO_GROUP_PUBLISH)

def repo_group_query_manager():
    """
    @rtype: L{pulp.server.managers.repo.group.query.RepoGroupQueryManager}
    """
    return get_manager(TYPE_REPO_GROUP_QUERY)

def repo_manager():
    """
    @rtype: L{pulp.server.managers.repo.cud.RepoManager}
    """
    return get_manager(TYPE_REPO)

def repo_importer_manager():
    """
    @rtype: L{pulp.server.managers.repo.importer.RepoImporterManager}
    """
    return get_manager(TYPE_REPO_IMPORTER)

def repo_distributor_manager():
    """
    @rtype: L{pulp.server.managers.repo.distributor.RepoDistributorManager}
    """
    return get_manager(TYPE_REPO_DISTRIBUTOR)

def repo_unit_association_manager():
    """
    @rtype: L{pulp.server.managers.repo.unit_association.RepoUnitAssociationManager}
    """
    return get_manager(TYPE_REPO_ASSOCIATION)

def repo_unit_association_query_manager():
    """
    @rtype: L{pulp.server.managers.repo.unit_association_query.RepoUnitAssociationQueryManager}
    """
    return get_manager(TYPE_REPO_ASSOCIATION_QUERY)

def repo_publish_manager():
    """
    @rtype: L{pulp.server.managers.repo.publish.RepoPublishManager}
    """
    return get_manager(TYPE_REPO_PUBLISH)

def repo_query_manager():
    """
    @rtype: L{pulp.server.managers.repo.query.RepoQueryManager}
    """
    return get_manager(TYPE_REPO_QUERY)

def repo_sync_manager():
    """
    @rtype: L{pulp.server.managers.repo.sync.RepoSyncManager}
    """
    return get_manager(TYPE_REPO_SYNC)

def role_manager():
    """
    @rtype: L{pulp.server.managers.auth.role.cud.RoleManager}
    """
    return get_manager(TYPE_ROLE)

def role_query_manager():
    """
    @rtype: L{pulp.server.managers.auth.role.query.RoleQueryManager}
    """
    return get_manager(TYPE_ROLE_QUERY)

def schedule_manager():
    """
<<<<<<< HEAD
    @rtype: L{pulp.server.managers.schedule.cud.ScheduleManager}
=======
    @rtype: L{pulp.server.manager.schedule.aggregate.AggregateScheduleManager}
>>>>>>> ef856838
    """
    return get_manager(TYPE_SCHEDULE)

def topic_publish_manager():
    """
    @rtype: L{pulp.server.managers.event.remote.TopicPublishManager}
    """
    return get_manager(TYPE_TOPIC_PUBLISH)

def user_manager():
    """
    @rtype: L{pulp.server.managers.auth.user.cud.UserManager}
    """
    return get_manager(TYPE_USER)

def user_query_manager():
    """
    @rtype: L{pulp.server.managers.auth.user.query.UserQueryManager}
    """
    return get_manager(TYPE_USER_QUERY)

# -- other --------------------------------------------------------------------

def initialize():
    """
    Initialize the manager factory by importing and setting Pulp's builtin
    (read: default) managers.
    """
    # imports for individual managers to prevent circular imports
    from pulp.server.managers.auth.cert.certificate import CertificateManager
    from pulp.server.managers.auth.cert.cert_generator import CertGenerationManager
    from pulp.server.managers.auth.principal import PrincipalManager
    from pulp.server.managers.auth.user.cud import UserManager
    from pulp.server.managers.auth.user.query import UserQueryManager
    from pulp.server.managers.auth.password import PasswordManager
    from pulp.server.managers.auth.permission.cud import PermissionManager
    from pulp.server.managers.auth.permission.query import PermissionQueryManager
    from pulp.server.managers.auth.role.cud import RoleManager
    from pulp.server.managers.auth.role.query import RoleQueryManager
    from pulp.server.managers.consumer.cud import ConsumerManager
    from pulp.server.managers.consumer.agent import AgentManager
    from pulp.server.managers.consumer.applicability import ApplicabilityManager
    from pulp.server.managers.consumer.bind import BindManager
    from pulp.server.managers.consumer.content import ConsumerContentManager
    from pulp.server.managers.consumer.group.cud import ConsumerGroupManager
    from pulp.server.managers.consumer.group.query import ConsumerGroupQueryManager
    from pulp.server.managers.consumer.history import ConsumerHistoryManager
    from pulp.server.managers.consumer.profile import ProfileManager
    from pulp.server.managers.consumer.query import ConsumerQueryManager
    from pulp.server.managers.content.cud import ContentManager
    from pulp.server.managers.content.orphan import OrphanManager
    from pulp.server.managers.content.query import ContentQueryManager
    from pulp.server.managers.content.upload import ContentUploadManager
    from pulp.server.managers.event.crud import EventListenerManager
    from pulp.server.managers.event.fire import EventFireManager
    from pulp.server.managers.event.remote import TopicPublishManager
    from pulp.server.managers.plugin import PluginManager
    from pulp.server.managers.repo.cud import RepoManager
    from pulp.server.managers.repo.dependency import DependencyManager
    from pulp.server.managers.repo.distributor import RepoDistributorManager
    from pulp.server.managers.repo.group.cud import RepoGroupManager
    from pulp.server.managers.repo.group.distributor import RepoGroupDistributorManager
    from pulp.server.managers.repo.group.publish import RepoGroupPublishManager
    from pulp.server.managers.repo.group.query import RepoGroupQueryManager
    from pulp.server.managers.repo.importer import RepoImporterManager
    from pulp.server.managers.repo.publish import RepoPublishManager
    from pulp.server.managers.repo.query import RepoQueryManager
    from pulp.server.managers.repo.sync import RepoSyncManager
    from pulp.server.managers.repo.unit_association import RepoUnitAssociationManager
    from pulp.server.managers.repo.unit_association_query import RepoUnitAssociationQueryManager
    from pulp.server.managers.schedule.aggregate import AggregateScheduleManager

    # Builtins for a normal running Pulp server (used to reset the state of the
    # factory between runs)
    builtins = {
        TYPE_CERTIFICATE : CertificateManager,
        TYPE_CERT_GENERATION: CertGenerationManager,
        TYPE_CONSUMER: ConsumerManager,
        TYPE_CONSUMER_AGENT: AgentManager,
        TYPE_CONSUMER_APPLICABILITY: ApplicabilityManager,
        TYPE_CONSUMER_BIND: BindManager,
        TYPE_CONSUMER_CONTENT: ConsumerContentManager,
        TYPE_CONSUMER_GROUP: ConsumerGroupManager,
        TYPE_CONSUMER_GROUP_QUERY: ConsumerGroupQueryManager,
        TYPE_CONSUMER_HISTORY: ConsumerHistoryManager,
        TYPE_CONSUMER_PROFILE: ProfileManager,
        TYPE_CONSUMER_QUERY: ConsumerQueryManager,
        TYPE_CONTENT: ContentManager,
        TYPE_CONTENT_ORPHAN: OrphanManager,
        TYPE_CONTENT_QUERY: ContentQueryManager,
        TYPE_CONTENT_UPLOAD: ContentUploadManager,
        TYPE_DEPENDENCY: DependencyManager,
        TYPE_EVENT_FIRE: EventFireManager,
        TYPE_EVENT_LISTENER: EventListenerManager,
        TYPE_PASSWORD: PasswordManager,
        TYPE_PERMISSION: PermissionManager,
        TYPE_PERMISSION_QUERY: PermissionQueryManager,
        TYPE_PLUGIN_MANAGER: PluginManager,
        TYPE_PRINCIPAL: PrincipalManager,
        TYPE_REPO: RepoManager,
        TYPE_REPO_ASSOCIATION: RepoUnitAssociationManager,
        TYPE_REPO_ASSOCIATION_QUERY : RepoUnitAssociationQueryManager,
        TYPE_REPO_DISTRIBUTOR: RepoDistributorManager,
        TYPE_REPO_GROUP: RepoGroupManager,
        TYPE_REPO_GROUP_DISTRIBUTOR : RepoGroupDistributorManager,
        TYPE_REPO_GROUP_PUBLISH : RepoGroupPublishManager,
        TYPE_REPO_GROUP_QUERY : RepoGroupQueryManager,
        TYPE_REPO_IMPORTER: RepoImporterManager,
        TYPE_REPO_PUBLISH: RepoPublishManager,
        TYPE_REPO_QUERY: RepoQueryManager,
        TYPE_REPO_SYNC: RepoSyncManager,
        TYPE_ROLE: RoleManager,
        TYPE_ROLE_QUERY: RoleQueryManager,
<<<<<<< HEAD
        TYPE_SCHEDULE: ScheduleManager,
        TYPE_TOPIC_PUBLISH: TopicPublishManager,
=======
        TYPE_SCHEDULE: AggregateScheduleManager,
>>>>>>> ef856838
        TYPE_USER: UserManager,
        TYPE_USER_QUERY: UserQueryManager,
    }
    _CLASSES.update(builtins)


def get_manager(type_key, init_args=None):
    """
    Returns a manager instance of the given type according to the current
    manager class mappings.

    This can be called directly, but the preferred method for retrieving managers
    is to use the syntactic sugar methods in this module.

    @param type_key: identifies the manager being requested; should be one of
                     the TYPE_* constants in this module
    @type  type_key: str

    @return: manager instance that (should) adhere to the expected API for
             managers of the requested type
    @rtype:  some sort of object  :)

    @raises InvalidType: if there is no class mapping for the requested type
    """

    if type_key not in _CLASSES:
        raise InvalidType(type_key)

    # If a specific object is provided, return that
    if type_key in _INSTANCES:
        return _INSTANCES[type_key]

    cls = _CLASSES[type_key]
    if init_args:
        manager = cls(init_args)
    else:
        manager = cls()

    return manager


def register_manager(type_key, manager_class):
    """
    Sets the manager class for the given type key, either replacing the existing
    mapping or creating a new one.

    @param type_key: identifies the manager type
    @type  type_key: str

    @param manager_class: class to instantiate when requesting a manager of the
                          type specified in type_key
    @type  manager_class: class
    """

    _CLASSES[type_key] = manager_class


def reset():
    """
    Resets the type to class mappings back to the defaults. This should be called
    in test cleanup to prepare the state for other test runs.
    """

    global _INSTANCES
    _INSTANCES = {}

    global _CLASSES
    _CLASSES = {}
    initialize()
<|MERGE_RESOLUTION|>--- conflicted
+++ resolved
@@ -332,11 +332,7 @@
 
 def schedule_manager():
     """
-<<<<<<< HEAD
-    @rtype: L{pulp.server.managers.schedule.cud.ScheduleManager}
-=======
-    @rtype: L{pulp.server.manager.schedule.aggregate.AggregateScheduleManager}
->>>>>>> ef856838
+    @rtype: L{pulp.server.managers.schedule.aggregate.AggregateScheduleManager}
     """
     return get_manager(TYPE_SCHEDULE)
 
@@ -450,12 +446,8 @@
         TYPE_REPO_SYNC: RepoSyncManager,
         TYPE_ROLE: RoleManager,
         TYPE_ROLE_QUERY: RoleQueryManager,
-<<<<<<< HEAD
-        TYPE_SCHEDULE: ScheduleManager,
+        TYPE_SCHEDULE: AggregateScheduleManager,
         TYPE_TOPIC_PUBLISH: TopicPublishManager,
-=======
-        TYPE_SCHEDULE: AggregateScheduleManager,
->>>>>>> ef856838
         TYPE_USER: UserManager,
         TYPE_USER_QUERY: UserQueryManager,
     }
