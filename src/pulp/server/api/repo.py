# -*- coding: utf-8 -*-
#
# Copyright © 20102011 Red Hat, Inc.
#
# This software is licensed to you under the GNU General Public License,
# version 2 (GPLv2). There is NO WARRANTY for this software, express or
# implied, including the implied warranties of MERCHANTABILITY or FITNESS
# FOR A PARTICULAR PURPOSE. You should have received a copy of GPLv2
# along with this software; if not, see
# http://www.gnu.org/licenses/old-licenses/gpl-2.0.txt.
#
# Red Hat trademarks are not licensed under GPLv2. No permission is
# granted to use or replicate Red Hat trademarks that are incorporated
# in this software or its documentation.


# Python
import gzip
import logging
import os
import shutil
import time
import threading
import traceback
from datetime import datetime
from StringIO import StringIO
from urlparse import urlparse

# Pulp
import pulp.server.consumer_utils as consumer_utils
import pulp.server.util
<<<<<<< HEAD
from pulp.common import dateutils
from pulp.server.agent import Agent
=======
>>>>>>> a42aed64
from pulp.server import constants
from pulp.server import comps_util
from pulp.server import config
from pulp.repo_auth.repo_cert_utils import RepoCertUtils
from pulp.repo_auth.protected_repo_utils import ProtectedRepoUtils
from pulp.server import updateinfo
from pulp.server.api import repo_sync
from pulp.server.api.base import BaseApi
from pulp.server.api.cdn_connect import CDNConnection
from pulp.server.api.cds import CdsApi
from pulp.server.api.distribution import DistributionApi
from pulp.server.api.errata import ErrataApi
from pulp.server.api.file import FileApi
from pulp.server.api.filter import FilterApi
from pulp.server.api.keystore import KeyStore
from pulp.server.api.package import PackageApi, PackageHasReferences
from pulp.server.api.scheduled_sync import update_repo_schedule, delete_repo_schedule
from pulp.server.async import run_async, find_async
from pulp.server.auditing import audit
from pulp.server.compat import chain
from pulp.server.db import model
from pulp.server.event.dispatcher import event
from pulp.server.pexceptions import PulpException
from pulp.server.tasking.exception import ConflictingOperationException

log = logging.getLogger(__name__)

repo_fields = model.Repo(None, None, None).keys()

def clear_all_sync_in_progress():
    """
    Clears 'sync_in_progress' for all repositories
    Runs as part of initialization of wsgi application.

    If pulp server is shutdown in the middle of a sync it could leave
    some repositories 'locked'.  This will clear all locks on startup
    """
    collection = model.Repo.get_collection()
    repos = collection.find(fields={"id":1, "sync_in_progress":1})
    for r in repos:
        log.error("r = %s" % (r))
        collection.update({"id":r["id"]}, {"$set": {"sync_in_progress":False}})


class RepoApi(BaseApi):
    """
    API for create/delete/syncing of Repo objects
    """
    __sync_lock = threading.RLock()

    def __init__(self):
        self.packageapi = PackageApi()
        self.errataapi = ErrataApi()
        self.distroapi = DistributionApi()
        self.cdsapi = CdsApi()
        self.fileapi = FileApi()
        self.filterapi = FilterApi()
        self.localStoragePath = constants.LOCAL_STORAGE
        self.published_path = os.path.join(self.localStoragePath, "published", "repos")
        self.distro_path = os.path.join(self.localStoragePath, "published", "ks")
        self.__sync_lock = threading.RLock()

    def __getstate__(self):
        odict = self.__dict__.copy()
        try:
            del odict['_RepoApi__sync_lock']
        except:
            raise PulpException("%s" % odict)
        return odict

    def _getcollection(self):
        return model.Repo.get_collection()

    def _get_existing_repo(self, id, fields=None):
        """
        Protected helper function to look up a repository by id and raise a
        PulpException if it is not found.
        """
        repo = self.repository(id, fields)
        if repo is None:
            raise PulpException("No Repo with id: %s found" % id)
        return repo

    def _hascontent(self, repo):
        """
        Get whether the specified repo has content
        @param repo: A repo.
        @type repo: dict
        @return: True if has content
        @rtype: bool
        """
        try:
            rootdir = pulp.server.util.top_repos_location()
            relativepath = repo['relative_path']
            path = os.path.join(rootdir, relativepath)
            return len(os.listdir(path))
        except:
            return 0

    @audit()
    def clean(self):
        """
        Delete all the Repo objects in the database and remove associated
        files from filesystem.  WARNING: Destructive
        """
        found = self.repositories(fields=["id"])
        for r in found:
            self.delete(r["id"])

    @event(subject='repo.created')
    @audit(params=['id', 'name', 'arch', 'feed'])
    def create(self, id, name, arch, feed=None, symlinks=False, sync_schedule=None,
               feed_cert_data=None, consumer_cert_data=None, groupid=(),
               relative_path=None, gpgkeys=(), checksum_type="sha256", notes={}):
        """
        Create a new Repository object and return it
        """
        self.check_id(id)
        repo = self.repository(id)
        if repo is not None:
            raise PulpException("A Repo with id %s already exists" % id)

        if not model.Repo.is_supported_arch(arch):
            raise PulpException('Architecture must be one of [%s]' % ', '.join(model.Repo.SUPPORTED_ARCHS))

        if not model.Repo.is_supported_checksum(checksum_type):
            raise PulpException('Checksum Type must be one of [%s]' % ', '.join(model.Repo.SUPPORTED_CHECKSUMS))


        r = model.Repo(id, name, arch, feed, notes)
        r['use_symlinks'] = symlinks

        # Relative path calculation
        if relative_path is None or relative_path == "":
            if r['source'] is not None :
                if r['source']['type'] == "local":
                    r['relative_path'] = r['id']
                else:
                    # For none product repos, default to repoid
                    url_parse = urlparse(str(r['source']["url"]))
                    r['relative_path'] = url_parse[2] or r['id']
            else:
                r['relative_path'] = r['id']
        else:
            r['relative_path'] = relative_path

        # Store any certificates and add the full paths to their files in the repo object
        repo_cert_utils = RepoCertUtils(config.config)
        protected_repo_utils = ProtectedRepoUtils(config.config)

        if feed_cert_data:
            feed_cert_files = repo_cert_utils.write_feed_cert_bundle(id, feed_cert_data)
            r['feed_ca'] = feed_cert_files['ca']
            r['feed_cert'] = feed_cert_files['cert']
            r['feed_key'] = feed_cert_files['key']

        if consumer_cert_data:
            consumer_cert_files = repo_cert_utils.write_consumer_cert_bundle(id, consumer_cert_data)
            r['consumer_ca'] = consumer_cert_files['ca']
            r['consumer_cert'] = consumer_cert_files['cert']
            r['consumer_key'] = consumer_cert_files['key']
            protected_repo_utils.add_protected_repo(r['relative_path'], id)

        if groupid:
            for gid in groupid:
                r['groupid'].append(gid)

        # Remove leading "/", they will interfere with symlink
        # operations for publishing a repository
        r['relative_path'] = r['relative_path'].strip('/')
        r['repomd_xml_path'] = \
                os.path.join(pulp.server.util.top_repos_location(),
                        r['relative_path'], 'repodata/repomd.xml')
        r['checksum_type'] = checksum_type
        if gpgkeys:
            root = pulp.server.util.top_repos_location()
            path = r['relative_path']
            ks = KeyStore(path)
            added = ks.add(gpgkeys)
        self.collection.insert(r, safe=True)
        if sync_schedule:
            update_repo_schedule(r, sync_schedule)
        # create an empty repodata
        repo_path = os.path.join(\
            pulp.server.util.top_repos_location(), r['relative_path'])
        if not os.path.exists(repo_path):
            os.makedirs(repo_path)
        pulp.server.util.create_repo(repo_path)
        default_to_publish = \
            config.config.getboolean('repos', 'default_to_published')
        self.publish(r["id"], default_to_publish)
        # refresh repo object from mongo
        r = self.repository(r["id"])
        return r

    @audit(params=['id', 'state'])
    def publish(self, id, state):
        """
        Controls if we publish this repository through Apache.  True means the
        repository will be published, False means it will not be.
        @type id: str
        @param id: repository id
        @type state: boolean
        @param state: True is enable publish, False is disable publish
        """
        repo = self._get_existing_repo(id)
        repo['publish'] = state
        self.collection.save(repo, safe=True)
        repo = self._get_existing_repo(id)
        try:
            if repo['publish']:
                self._create_published_link(repo)
                if repo['distributionid']:
                    self._create_ks_link(repo)
            else:
                self._delete_published_link(repo)
                if repo['distributionid']:
                    self._delete_ks_link(repo)
            self.update_repo_on_consumers(repo)
        except Exception, e:
            log.error(e)
            return False
        return True

    def _create_published_link(self, repo):
        if not os.path.isdir(self.published_path):
            os.makedirs(self.published_path)
        source_path = os.path.join(pulp.server.util.top_repos_location(),
                repo["relative_path"])
        if not os.path.isdir(source_path):
            os.makedirs(source_path)
        link_path = os.path.join(self.published_path, repo["relative_path"])
        pulp.server.util.create_rel_symlink(source_path, link_path)

    def _delete_published_link(self, repo):
        if repo["relative_path"]:
            link_path = os.path.join(self.published_path, repo["relative_path"])
            if os.path.lexists(link_path):
                # need to use lexists so we will return True even for broken links
                os.unlink(link_path)

    def _clone(self, id, clone_id, clone_name, feed='parent', groupid=None, relative_path=None,
               filters=(), progress_callback=None):
        repo = self.repository(id)
        if repo is None:
            raise PulpException("A Repo with id %s does not exist" % id)
        cloned_repo = self.repository(clone_id)
        if cloned_repo is not None:
            raise PulpException("A Repo with id %s exists. Choose a different id." % clone_id)

        REPOS_LOCATION = pulp.server.util.top_repos_location()
        parent_relative_path = "local:file://" + REPOS_LOCATION + "/" + repo["relative_path"]

        feed_cert_data = {}
        consumer_cert_data = {}

        # Utility function to save space making sure files are closed after reading
        def read_cert_file(filename):
            f = open(filename, 'r')
            contents = f.read()
            f.close()
            return contents

        if repo['feed_ca'] and repo['feed_cert'] and repo['feed_key']:
            feed_cert_data = {'ca' : read_cert_file(repo['feed_ca']),
                              'cert' : read_cert_file(repo['feed_cert']),
                              'key'  : read_cert_file(repo['feed_key']), }

        if repo['consumer_ca'] and repo['consumer_cert'] and repo['consumer_key']:
            consumer_cert_data = {'ca' : read_cert_file(repo['consumer_ca']),
                                  'cert' : read_cert_file(repo['consumer_cert']),
                                  'key' : read_cert_file(repo['consumer_key']), }

        log.info("Creating repo [%s] cloned from [%s]" % (clone_id, id))
        if feed == 'origin':
            origin_feed = repo['source']['type'] + ":" + repo['source']['url']
            self.create(clone_id, clone_name, repo['arch'], feed=origin_feed, groupid=groupid,
                        relative_path=clone_id, feed_cert_data=feed_cert_data,
                        consumer_cert_data=consumer_cert_data, checksum_type=repo['checksum_type'])
        else:
            self.create(clone_id, clone_name, repo['arch'], feed=parent_relative_path, groupid=groupid,
                        relative_path=relative_path, feed_cert_data=feed_cert_data,
                        consumer_cert_data=consumer_cert_data, checksum_type=repo['checksum_type'])

        # Associate filters if specified
        if len(filters) > 0:
            self.add_filters(clone_id, filter_ids=filters)

        # Sync from parent repo
        try:
            self._sync(clone_id, progress_callback=progress_callback)
        except Exception, e:
            log.error(e)
            log.warn("Traceback: %s" % (traceback.format_exc()))
            raise PulpException("Repo cloning of [%s] failed" % id)

        # Update feed type for cloned repo if "origin" or "feedless"
        cloned_repo = self.repository(clone_id)
        if feed == "origin":
            cloned_repo['source'] = repo['source']
        elif feed == "none":
            cloned_repo['source'] = None
        self.collection.save(cloned_repo, safe=True)

        # Update clone_ids for parent repo
        clone_ids = repo['clone_ids']
        clone_ids.append(clone_id)
        repo['clone_ids'] = clone_ids
        self.collection.save(repo, safe=True)

        # Update gpg keys from parent repo
        keylist = []
        key_paths = self.listkeys(id)
        for key_path in key_paths:
            key_path = REPOS_LOCATION + key_path
            f = open(key_path)
            fn = os.path.basename(key_path)
            content = f.read()
            keylist.append((fn, content))
            f.close()
        self.addkeys(clone_id, keylist)

    @audit()
    def clone(self, id, clone_id, clone_name, feed='parent', groupid=[], relative_path=None,
              progress_callback=None, timeout=None, filters=[]):
        """
        Run a repo clone asynchronously.
        """
        task = run_async(self._clone,
                         [id, clone_id, clone_name, feed, groupid, relative_path, filters],
                         {},
                         timeout=timeout)
        if feed in ('feedless', 'parent'):
            task.set_progress('progress_callback', repo_sync.local_progress_callback)
        else:
            task.set_progress('progress_callback', repo_sync.yum_rhn_progress_callback)
        return task

    @audit(params=['groupid', 'content_set'])
    def create_product_repo(self, content_set, cert_data, groupid=None, gpg_keys=None):
        """
         Creates a repo associated to a product. Usually through an event raised
         from candlepin
         @param groupid: A product the candidate repo should be associated with.
         @type groupid: str
         @param content_set: a dict of content set labels and relative urls
         @type content_set: dict(<label> : <relative_url>,)
         @param cert_data: a dictionary of ca_cert, cert and key for this product
         @type cert_data: dict(ca : <ca_cert>, cert: <ent_cert>, key : <cert_key>)
         @param gpg_keys: list of keys to be associated with the repo
         @type gpg_keys: list(dict(gpg_key_label : <gpg-key-label>, gpg_key_url : url),)
        """
        if not cert_data or not content_set:
            # Nothing further can be done, exit
            return
        repo_cert_utils = RepoCertUtils(config.config)
        cert_files = repo_cert_utils.write_feed_cert_bundle(groupid, cert_data)
        CDN_URL = config.config.get("repos", "content_url")
        CDN_HOST = urlparse(CDN_URL).hostname
        serv = CDNConnection(CDN_HOST, cacert=cert_files['ca'],
                                     cert=cert_files['cert'], key=cert_files['key'])
        serv.connect()
        repo_info = serv.fetch_listing(content_set)
        gkeys = self._get_gpg_keys(serv, gpg_keys)
        for label, uri in repo_info.items():
            try:
                repo = self.create(label, label, arch=label.split("-")[-1],
                                   feed="yum:" + CDN_URL + '/' + uri,
                                   feed_cert_data=cert_data, groupid=[groupid],
                                   relative_path=uri)
                repo['release'] = label.split("-")[-2]
                self.addkeys(repo['id'], gkeys)
                self.collection.save(repo, safe=True)
            except:
                log.error("Error creating repo %s for product %s" % (label, groupid))
                continue

        serv.disconnect()

    @audit(params=['groupid', 'content_set'])
    def update_product_repo(self, content_set, cert_data, groupid=None, gpg_keys=[]):
        """
         Creates a repo associated to a product. Usually through an event raised
         from candlepin
         @param groupid: A product the candidate repo should be associated with.
         @type groupid: str
         @param content_set: a dict of content set labels and relative urls
         @type content_set: dict(<label> : <relative_url>,)
         @param cert_data: a dictionary of ca_cert, cert and key for this product
         @type cert_data: dict(ca : <ca_cert>, cert: <ent_cert>, key : <cert_key>)
         @param gpg_keys: list of keys to be associated with the repo
         @type gpg_keys: list(dict(gpg_key_label : <gpg-key-label>, gpg_key_url : url),)
        """
        if not cert_data or not content_set:
            # Nothing further can be done, exit
            return
        repo_cert_utils = RepoCertUtils(config.config)
        cert_files = repo_cert_utils.write_feed_cert_bundle(groupid, cert_data)
        CDN_URL = config.config.get("repos", "content_url")
        CDN_HOST = urlparse(CDN_URL).hostname
        serv = CDNConnection(CDN_HOST, cacert=cert_files['ca'],
                                     cert=cert_files['cert'], key=cert_files['key'])
        serv.connect()
        repo_info = serv.fetch_listing(content_set)
        gkeys = self._get_gpg_keys(serv, gpg_keys)
        for label, uri in repo_info.items():
            try:
                repo = self._get_existing_repo(label)
                repo['feed'] = "yum:" + CDN_URL + '/' + uri
                if cert_data:
                    cert_files = repo_cert_utils.write_feed_cert_bundle(label, cert_data)
                    for key, value in cert_files.items():
                        repo[key] = value
                repo['arch'] = label.split("-")[-1]
                repo['relative_path'] = uri
                repo['groupid'] = [groupid]
                self.addkeys(repo['id'], gkeys)
                self.collection.save(repo, safe=True)
            except PulpException, pe:
                log.error(pe)
                continue
            except:
                log.error("Error updating repo %s for product %s" % (label, groupid))
                continue

        serv.disconnect()

    def _get_gpg_keys(self, serv, gpg_key_list):
        gpg_keys = []
        for gpgkey in gpg_key_list:
            label = gpgkey['gpg_key_label']
            uri = str(gpgkey['gpg_key_url'])
            try:
                if uri.startswith("file://"):
                    key_path = urlparse(uri).path.encode('ascii', 'ignore')
                    ginfo = open(key_path, "rb").read()
                else:
                    ginfo = serv.fetch_gpgkeys(uri)
                gpg_keys.append((label, ginfo))
            except Exception:
                log.error("Unable to fetch the gpg key info for %s" % uri)
        return gpg_keys

    def delete_product_repo(self, groupid=None):
        """
         delete repos associated to a product. Usually through an event raised
         from candlepin
         @param groupid: A product the candidate repo should be associated with.
         @type groupid: str
        """
        if not groupid:
            # Nothing further can be done, exit
            return
        repos = self.repositories(spec={"groupid" : groupid})
        log.info("List of repos to be deleted %s" % repos)
        for repo in repos:
            try:
                self.collection.delete({'id':repo['id']}, safe=True)
            except:
                log.error("Error deleting repo %s for product %s" % (repo['id'], groupid))
                continue

    def find_if_running_sync(self, id):
        """
        Returns True if sync is running for this repo, else returns False.
        """
        tasks = [t for t in find_async(method_name="_sync")
                 if (t.args and id in t.args) or
                 (t.kwargs and id in t.kwargs.values())]
        if tasks and getattr(tasks[0], 'state') in ('waiting', 'running'):
            log.info("Current running a sync on repo : %s", id)
            return True
        return False


    @event(subject='repo.deleted')
    @audit()
    def delete(self, id, keep_files=False):
        repo = self._get_existing_repo(id)
        log.info("Delete API call invoked %s" % repo)

        # find if sync in progress
        if self.find_if_running_sync(id):
            raise PulpException("Repo cannot be deleted because of sync in progress. You can cancel ongoing sync using 'repo cancel_sync' command.")

        # unassociate with CDS(s)
        cds_unassociate_results = self.cdsapi.unassociate_all_from_repo(id, True)

        #update feed of clones of this repo to None unless they point to origin feed
        for clone_id in repo['clone_ids']:
            cloned_repo = self._get_existing_repo(clone_id)
            if cloned_repo['source'] != repo['source']:
                cloned_repo['source'] = None
                self.collection.save(cloned_repo, safe=True)

        #update clone_ids of its parent repo
        parent_repos = self.repositories({'clone_ids' : id})
        if len(parent_repos) == 1:
            parent_repo = parent_repos[0]
            clone_ids = parent_repo['clone_ids']
            clone_ids.remove(id)
            parent_repo['clone_ids'] = clone_ids
            self.collection.save(parent_repo, safe=True)

        self._delete_published_link(repo)
        delete_repo_schedule(repo)

        # delete gpg key links
        path = repo['relative_path']
        ks = KeyStore(path)
        ks.clean(True)

        #remove packages
        # clear package list to decrement each package's reference count
        packages = repo["packages"]
        repo["packages"] = []
        self.collection.save(repo, safe=True)
        for pkgid in packages:
            try:
                self.packageapi.delete(pkgid, keep_files)
            except PackageHasReferences:
                log.info(
                    'package "%s" has references, not deleted',
                    pkgid)
            except Exception, ex:
                log.exception(ex)

        #remove any distributions
        for distroid in repo['distributionid']:
            self.remove_distribution(repo['id'], distroid)

        #remove files:
        for fileid in repo['files']:
            repos = self.find_repos_by_files(fileid)
            if repo["id"] in repos and len(repos) == 1:
                self.fileapi.delete(fileid, keep_files)
            else:
                log.info("Not deleting %s since it is referenced by these repos: %s" % (fileid, repos))
        #unsubscribe consumers from this repo
        #importing here to bypass circular imports
        from pulp.server.api.consumer import ConsumerApi
        capi = ConsumerApi()
        bound_consumers = consumer_utils.consumers_bound_to_repo(repo['id'])
        for consumer in bound_consumers:
            try:
                log.info("Unsubscribe repoid %s from consumer %s" % (repo['id'], consumer['id']))
                capi.unbind(consumer['id'], repo['id'])
            except:
                log.error("failed to unbind repoid %s from consumer %s moving on.." % \
                          (repo['id'], consumer['id']))
                continue

        repo_location = pulp.server.util.top_repos_location()

        #delete any data associated to this repo
        for field in ['relative_path']:
            if field == 'relative_path' and repo[field]:
                fpath = os.path.join(repo_location, repo[field])
            else:
                fpath = repo[field]
            if fpath and os.path.exists(fpath):
                try:
                    if os.path.isfile(fpath):
                        os.remove(fpath)
                    else: # os.path.isdir(fpath):
                        shutil.rmtree(fpath)
                    log.info("removing repo files .... %s" % fpath)
                except:
                    #file removal failed
                    log.error("Unable to cleanup file %s " % fpath)
                    continue
        pulp.server.util.delete_empty_directories(os.path.dirname(fpath))
        # Delete any certificate bundles for the repo
        repo_cert_utils = RepoCertUtils(config.config)
        repo_cert_utils.delete_for_repo(id)

        # Remove this repo from the protected repos list in case that existed
        protected_repo_utils = ProtectedRepoUtils(config.config)
        protected_repo_utils.delete_protected_repo(repo['relative_path'])

        # delete the object
        self.collection.remove({'id' : id}, safe=True)

        return cds_unassociate_results


    @event(subject='repo.updated')
    @audit()
    def update(self, id, delta):
        """
        Update a repo object.
        @param id: The repo ID.
        @type id: str
        @param delta: A dict containing update keywords.
        @type delta: dict
        @return: The updated object
        @rtype: dict
        """
        delta.pop('id', None)
        repo = self._get_existing_repo(id)
        prevpath = repo.get('relative_path')
        newpath = delta.pop('relative_path', None)
        hascontent = self._hascontent(repo)
        repo_cert_utils = RepoCertUtils(config.config)
        protected_repo_utils = ProtectedRepoUtils(config.config)

        # Keeps a running track of whether or not the changes require notifying consumers
        # Also need to know later on if a consumer cert was updated.
        update_consumers = False
        consumer_cert_updated = False
        for key, value in delta.items():
            # simple changes
            if key in ('name', 'arch',):
                repo[key] = value
                if key == 'name':
                    update_consumers = True
                continue
            # Feed certificate bundle changed
            if key == 'feed_cert_data':
                written_files = repo_cert_utils.write_feed_cert_bundle(id, value)
                for item in written_files:
                    repo['feed_' + item] = written_files[item]
                continue
            # Consumer certificate bundle changed
            if key == 'consumer_cert_data':
                written_files = repo_cert_utils.write_consumer_cert_bundle(id, value)
                for item in written_files:
                    repo['consumer_' + item] = written_files[item]
                consumer_cert_updated = True
                continue
            # feed changed
            if key == 'feed':
                repo[key] = value
                if value:
                    ds = model.RepoSource(value)
                    repo['source'] = ds
                    if not newpath:
                        newpath = urlparse(ds.url)[2]
                continue
            # sync_schedule changed
            if key == 'sync_schedule':
                if value:
                    update_repo_schedule(repo, value)
                else:
                    delete_repo_schedule(repo)
                continue
            if key == 'use_symlinks':
                if hascontent and (value != repo[key]):
                    raise PulpException(
                        "Repository has content, symlinks cannot be changed")
                repo[key] = value
                continue
            raise Exception, \
                'update keyword "%s", not-supported' % key
        # make sure path is relative.
        if newpath:
            newpath = newpath.strip('/')
        else:
            newpath = prevpath
        pathchanged = (prevpath != newpath)
        #
        # After the repo contains content, the relative path may
        # not be changed indirectly (feed) or directly (relativepath)
        #
        if pathchanged:
            update_consumers = True
            if not hascontent:
                rootdir = pulp.server.util.top_repos_location()
                path = os.path.join(rootdir, prevpath)
                if os.path.exists(path):
                    os.rmdir(path)
                repo['relative_path'] = newpath
                path = os.path.join(rootdir, newpath)
                if not os.path.exists(path):
                    os.makedirs(path)

                # In case the old path had repo protection in place, try to
                # remove it (this call won't fail if it wasn't in place)
                protected_repo_utils.delete_protected_repo(prevpath)

            else:
                raise PulpException(
                    "Repository has content, relative path cannot be changed")

        # If the consumer certs were updated, update the protected repo listings.
        # This has to be done down here in case the relative path has changed as well.
        if consumer_cert_updated:
            bundle = repo_cert_utils.read_consumer_cert_bundle(id)
            if bundle is None:
                protected_repo_utils.delete_protected_repo(repo['relative_path'])
                self.cdsapi.set_repo_auth(id, repo['relative_path'], None)
            else:
                protected_repo_utils.add_protected_repo(repo['relative_path'], id)
                self.cdsapi.set_repo_auth(id, repo['relative_path'], bundle)

        # store changed object
        self.collection.save(repo, safe=True)
        # Update subscribed consumers after the object has been saved
        if update_consumers:
            self.update_repo_on_consumers(repo)
        return repo

    def repositories(self, spec=None, fields=None):
        """
        Return a list of Repositories
        """
        return list(self.collection.find(spec=spec, fields=fields))

    def repository(self, id, fields=None):
        """
        Return a single Repository object
        """
        repos = self.repositories({'id': id}, fields)
        if not repos:
            return None
        return repos[0]

    def packages(self, repo_id, **kwargs):
        """
        Return list of Package objects in this Repo
        @type repo_id: str
        @param repo_id: repository id
        @type kwargs: variable keyword arguments accepted
        @param kwargs: keyword arguments will be passed into package lookup query
        @rtype: list
        @return: package objects belonging to this repository
        """
        repo = self._get_existing_repo(repo_id)
        if not kwargs:
            return self.packageapi.packages_by_id(repo["packages"])
        search_dict = {}
        for key in kwargs:
            search_dict[key] = kwargs[key]
        return self.packageapi.packages_by_id(repo["packages"], **search_dict)

    def package_count(self, id):
        """
        Return the number of packages in a repository.
        @type id: str
        @param id: repository id
        @rtype: int
        @return: the number of package in the repository corresponding to id
        """
        return self.repository(id, fields=["package_count"])['package_count']

    def get_package(self, repo_id, name):
        return self.get_packages_by_name(repo_id, name)

    def get_packages_by_id(self, repo_id, pkg_ids):
        """
        Return package objects for the passed in pkg_ids that are in repo_id
        @type repo_id: string
        @param repo_id: repository id
        @type pkg_ids: list of strings
        @param pkg_ids: list of package ids
        """
        repo = self._get_existing_repo(repo_id)
        #Restrict id's to only those that are in this repository
        ids = list(set(pkg_ids).intersection(repo["packages"]))
        return self.packageapi.packages_by_id(ids)

    def get_packages_by_name(self, repo_id, name):
        """
        Return matching Package objects in this Repo
        """
        repo = self._get_existing_repo(repo_id)
        return self.packageapi.packages_by_id(repo["packages"], name=name)

    def get_packages_by_nvrea(self, repo_id, nvreas=[], verify_existing=True):
        """
        Check if package exists or not in this repo for given nvrea
        @return: [{"filename":pulp.server.db.model.resoure.Package}
        """
        log.debug("looking up pkg(s) [%s] in repo [%s]" % (nvreas, repo_id))
        repo = self._get_existing_repo(repo_id)
        repo_packages = repo['packages']
        result = self.packageapi.or_query(nvreas, restrict_ids=repo_packages)
        pkgs = {}
        for p in result:
            if verify_existing:
                pkg_repo_path = pulp.server.util.get_repo_package_path(
                    repo['relative_path'], p['filename'])
                if os.path.exists(pkg_repo_path):
                    pkgs[p['filename']] = p
            else:
                pkgs[p['filename']] = p
        return pkgs

    def get_packages_by_filename(self, repo_id, filenames=[]):
        """
          Return matching Package object in this Repo by filename
        """
        repo = self._get_existing_repo(repo_id)
        return self.packageapi.packages_by_id(repo["packages"], filename={"$in":filenames})

    def get_packages(self, repo_id, spec={}, pkg_fields=None):
        """
        Generic call to get the packages in a repository that match the given
        specification.
        """
        repo = self._get_existing_repo(repo_id, ['packages'])
        collection = model.Package.get_collection()
        spec['id'] = {'$in': list(repo['packages'])}
        cursor = collection.find(spec=spec, fields=pkg_fields)
        if cursor.count() > 0:
            return list(cursor)
        return []

    @event(subject='repo.updated.content')
    @audit()
    def add_package(self, repoid, packageids=[]):
        """
        Adds the passed in package to this repo
        @return:    [] on success
                    [(package_id,(name,epoch,version,release,arch),filename,checksum)] on error,
                    where each id represents a package id that couldn't be added
        """
        if not packageids:
            log.debug("add_package(%s, %s) called with no packageids to add" % (repoid, packageids))
            return []
        def get_pkg_tup(package):
            return (package['name'], package['epoch'], package['version'], package['release'], package['arch'])
        def get_pkg_nevra(package):
            return dict(zip(("name", "epoch", "version", "release", "arch"), get_pkg_tup(package)))
        def form_error_tup(pkg):
            pkg_tup = get_pkg_tup(pkg)
            return (pkg["id"], pkg_tup, pkg["filename"], pkg["checksum"]["sha256"])

        start_add_packages = time.time()
        errors = []
        repo = self._get_existing_repo(repoid)
        if not repo:
            log.error("Couldn't find repository [%s]" % (repoid))
            return [(pkg_id, (None, None, None, None, None), None, None) for pkg_id in packageids]
        repo_path = os.path.join(
                pulp.server.util.top_repos_location(), repo['relative_path'])
        if not os.path.exists(repo_path):
            os.makedirs(repo_path)
        packages = {}
        nevras = {}
        filenames = {}
        # Convert package ids to package objects
        pkg_coll = model.Package.get_collection()
        result = pkg_coll.find({"id":{"$in":packageids}})
        pkg_objects = {}
        for p in result:
            pkg_objects[p["id"]] = p
        log.info("Finished created pkg_object in %s seconds" % (time.time() - start_add_packages))
        # Desire to keep the order dictated by calling arg of 'packageids'
        for pkg_id in packageids:
            if not pkg_objects.has_key(pkg_id):
                # Detect if any packageids passed in could not be located
                log.error("No Package with id: %s found" % pkg_id)
                errors.append((pkg_id, (None, None, None, None, None), None, None))
                continue
            pkg = pkg_objects[pkg_id]
            pkg_tup = get_pkg_tup(pkg)
            if nevras.has_key(pkg_tup):
                log.error("Duplicate NEVRA detected [%s] with package id [%s] and sha256 [%s]" \
                        % (pkg_tup, pkg["id"], pkg["checksum"]["sha256"]))
                errors.append(form_error_tup(pkg))
                continue
            if filenames.has_key(pkg["filename"]):
                log.error("Duplicate filename detected [%s] with package id [%s] and sha256 [%s]" \
                        % (pkg["filename"], pkg["id"], pkg["checksum"]["sha256"]))
                errors.append(form_error_tup(pkg))
                continue
            nevras[pkg_tup] = pkg["id"]
            filenames[pkg["filename"]] = pkg
            packages[pkg["id"]] = pkg
        # Check for duplicate NEVRA already in repo
        log.info("Finished check of NEVRA/filename in argument data by %s seconds" % (time.time() - start_add_packages))
        # This took 528 seconds with rhel-i386-vt-5 being added and roughly 14Gig of RAM in mongo
        # found = self.get_packages_by_nvrea(repo['id'], nevras.values())
        # Exploring alternate of operating on each nevra one at a time for now
        found = {}
        for n in nevras:
            pkg = pkg_objects[nevras[n]]
            nevra = get_pkg_nevra(pkg)
            result = self.get_packages_by_nvrea(repo['id'], [nevra])
            for f in result:
                found[f] = result[f]
        for fname in found:
            pkg = found[fname]
            pkg_tup = get_pkg_tup(pkg)
            if not nevras.has_key(pkg_tup):
                log.error("Unexpected error, can't find [%s] yet it was returned as a duplicate NEVRA in repo [%s]" % (pkg_tup, repo["id"]))
                continue
            log.error("Package with same NVREA [%s] already exists in repo [%s]" % (pkg_tup, repo['id']))
            errors.append(form_error_tup(pkg))
            if packages.has_key(nevras[pkg_tup]):
                del packages[nevras[pkg_tup]]
        # Check for same filename in calling data or for existing
        log.info("Finished check of existing NEVRA by %s seconds" % (time.time() - start_add_packages))
        found = self.get_packages_by_filename(repo["id"], filenames.keys())
        for pid in found:
            pkg = found[pid]
            if not filenames.has_key(pkg["filename"]):
                log.error("Unexpected error, can't find [%s] yet it was returned as a duplicate filename in repo [%s]" % (pkg["filename"], repo["id"]))
                continue
            log.error("Package with same filename [%s] already exists in repo [%s]" \
                    % (pkg["filename"], repo['id']))
            errors.append(form_error_tup(pkg))
            del_pkg_id = filenames[pkg["filename"]]["id"]
            if packages.has_key(del_pkg_id):
                del packages[del_pkg_id]
        log.info("Finished check of get_packages_by_filename() by %s seconds" % (time.time() - start_add_packages))
        for index, pid in enumerate(packages):
            pkg = packages[pid]
            self._add_package(repo, pkg)
            log.debug("Added: %s to repo: %s, progress %s/%s" % (pkg['filename'], repo['id'], index, len(packages)))
            shared_pkg = pulp.server.util.get_shared_package_path(
                    pkg['name'], pkg['version'], pkg['release'],
                    pkg['arch'], pkg["filename"], pkg['checksum'])
            pkg_repo_path = pulp.server.util.get_repo_package_path(
                    repo['relative_path'], pkg["filename"])
            if not os.path.exists(pkg_repo_path):
                try:
                    pulp.server.util.create_rel_symlink(shared_pkg, pkg_repo_path)
                except OSError:
                    log.error("Link %s already exists" % pkg_repo_path)
        self.collection.save(repo, safe=True)
        end_add_packages = time.time()
        log.info("inside of repo.add_packages() adding packages took %s seconds" % (end_add_packages - start_add_packages))
        #TODO: Make this an async task; so client wouldnt wait
        pulp.server.util.create_repo(repo_path, checksum_type=repo["checksum_type"])
        return errors

    def _add_package(self, repo, p):
        """
        Responsible for properly associating a Package to a Repo
        """
        pkgid = p
        try:
            pkgid = p["id"]
        except:
            # Attempt to access as a SON or a Dictionary, Fall back to a regular package id
            pass
        if pkgid not in repo['packages']:
            repo['packages'].append(pkgid)
            repo['package_count'] = repo['package_count'] + 1

    @audit()
    def remove_package(self, repoid, p):
        """Note: This method does not update repo metadata.
        It is assumed metadata has already been updated.
        """
        return self.remove_packages(repoid, [p])

    @event(subject='repo.updated.content')
    def remove_packages(self, repoid, pkgobjs=[]):
        """
         Remove one or more packages from a repository
         Note: This method does not update repo metadata.
         It is assumed metadata has already been updated.
        """
        if not pkgobjs:
            log.debug("remove_packages invoked on %s with no packages" % (repoid))
            # Nothing to perform, return
            return
        repo = self._get_existing_repo(repoid)
        for pkg in pkgobjs:
            # this won't fail even if the package is not in the repo's packages
            #removed_pkg = repo['packages'].pop(pkg['id'], None)
            if pkg['id'] not in repo['packages']:
                log.debug("Attempted to remove a package<%s> that isn't part of repo[%s]" % (pkg["filename"], repoid))
                continue
            repo['packages'].remove(pkg['id'])
            repo['package_count'] = repo['package_count'] - 1
            # Remove package from repo location on file system
            pkg_repo_path = pulp.server.util.get_repo_package_path(
                repo['relative_path'], pkg["filename"])
            if os.path.exists(pkg_repo_path):
                log.debug("Delete package %s at %s" % (pkg["filename"], pkg_repo_path))
                os.remove(pkg_repo_path)
        self.collection.save(repo, safe=True)
        repo_path = os.path.join(
                pulp.server.util.top_repos_location(), repo['relative_path'])
        if not os.path.exists(repo_path):
            os.makedirs(repo_path)
        #TODO: Make this an async task; so client wouldnt wait
        pulp.server.util.create_repo(repo_path, checksum_type=repo["checksum_type"])

    def find_repos_by_package(self, pkgid):
        """
        Return repos that contain passed in package id
        @param pkgid: package id
        """
        found = self.collection.find({"packages":pkgid}, fields=["id"])
        return [r["id"] for r in found]

    def errata(self, id, types=()):
        """
         Look up all applicable errata for a given repo id
        """
        repo = self._get_existing_repo(id)
        errata = repo['errata']
        if not errata:
            return []
        if types:
            try:
                return [item for type in types for item in errata[type]]
            except KeyError, ke:
                log.debug("Invalid errata type requested :[%s]" % (ke))
                raise PulpException("Invalid errata type requested :[%s]" % (ke))
        return list(chain.from_iterable(errata.values()))

    @audit()
    def add_erratum(self, repoid, erratumid):
        """
        Adds in erratum to this repo
        """
        repo = self._get_existing_repo(repoid)
        self._add_erratum(repo, erratumid)
        self.collection.save(repo, safe=True)
        self._update_errata_packages(repoid, [erratumid], action='add')
        updateinfo.generate_updateinfo(repo)

    def add_errata(self, repoid, errataids=()):
        """
         Adds a list of errata to this repo
        """
        repo = self._get_existing_repo(repoid)
        for erratumid in errataids:
            self._add_erratum(repo, erratumid)
        self.collection.save(repo, safe=True)
        self._update_errata_packages(repoid, errataids, action='add')
        updateinfo.generate_updateinfo(repo)

    def _update_errata_packages(self, repoid, errataids=[], action=None):
        repo = self._get_existing_repo(repoid)
        addids = []
        rmids = []
        for erratumid in errataids:
            erratum = self.errataapi.erratum(erratumid)
            if erratum is None:
                log.info("No Erratum with id: %s found" % erratumid)
                continue

            for pkg in erratum['pkglist']:
                for pinfo in pkg['packages']:
                    if pinfo['epoch'] in ['None', None]:
                        epoch = '0'
                    else:
                        epoch = pinfo['epoch']
                    epkg = self.packageapi.package_by_ivera(pinfo['name'],
                                                            pinfo['version'],
                                                            epoch,
                                                            pinfo['release'],
                                                            pinfo['arch'])
                    if epkg:
                        addids.append(epkg['id'])
                        rmids.append(epkg)
        if action == 'add':
            self.add_package(repo['id'], addids)
        elif action == 'delete':
            self.remove_packages(repo['id'], rmids)

    def _add_erratum(self, repo, erratumid):
        """
        Responsible for properly associating an Erratum to a Repo
        """
        erratum = self.errataapi.erratum(erratumid)
        if erratum is None:
            raise PulpException("No Erratum with id: %s found" % erratumid)

        errata = repo['errata']
        try:
            if erratum['id'] in errata[erratum['type']]:
                #errata already in repo, continue
                return
        except KeyError:
            errata[erratum['type']] = []

        errata[erratum['type']].append(erratum['id'])


    @audit()
    def delete_erratum(self, repoid, erratumid):
        """
        delete erratum from this repo
        """
        repo = self._get_existing_repo(repoid)
        self._delete_erratum(repo, erratumid)
        self.collection.save(repo, safe=True)
        self._update_errata_packages(repoid, [erratumid], action='delete')
        updateinfo.generate_updateinfo(repo)

    def delete_errata(self, repoid, errataids):
        """
        delete list of errata from this repo
        """
        repo = self._get_existing_repo(repoid)
        for erratumid in errataids:
            self._delete_erratum(repo, erratumid)
        self.collection.save(repo, safe=True)
        self._update_errata_packages(repoid, errataids, action='delete')
        updateinfo.generate_updateinfo(repo)

    def _delete_erratum(self, repo, erratumid):
        """
        Responsible for properly removing an Erratum from a Repo
        """
        erratum = self.errataapi.erratum(erratumid)
        if erratum is None:
            raise PulpException("No Erratum with id: %s found" % erratumid)
        try:
            curr_errata = repo['errata'][erratum['type']]
            if erratum['id'] not in curr_errata:
                log.debug("Erratum %s Not in repo. Nothing to delete" % erratum['id'])
                return
            del curr_errata[curr_errata.index(erratum['id'])]
            repos = self.find_repos_by_errataid(erratum['id'])
            if repo["id"] in repos and len(repos) == 1:
                self.errataapi.delete(erratum['id'])
            else:
                log.debug("Not deleting %s since it is referenced by these repos: %s" % (erratum["id"], repos))
        except Exception, e:
            raise PulpException("Erratum %s delete failed due to Error: %s" % (erratum['id'], e))

    def find_repos_by_errataid(self, errata_id):
        """
        Return repos that contain passed in errata_id
        """
        ret_val = []
        repos = self.repositories(fields=["id", "errata"])
        for r in repos:
            for e_type in r["errata"]:
                if errata_id in r["errata"][e_type]:
                    ret_val.append(r["id"])
                    break
        return ret_val

    @audit(params=['repoid', 'group_id', 'group_name'])
    def create_packagegroup(self, repoid, group_id, group_name, description):
        """
        Creates a new packagegroup saved in the referenced repo
        @param repoid:
        @param group_id:
        @param group_name:
        @param description:
        @return packagegroup object
        """
        repo = self._get_existing_repo(repoid)
        if not repo:
            raise PulpException("Unable to find repository [%s]" % (repoid))
        if group_id in repo['packagegroups']:
            raise PulpException("Package group %s already exists in repo %s" %
                                (group_id, repoid))
        group = model.PackageGroup(group_id, group_name, description)
        repo["packagegroups"][group_id] = group
        self.collection.save(repo, safe=True)
        self._update_groups_metadata(repo["id"])
        return group

    @audit()
    def delete_packagegroup(self, repoid, groupid):
        """
        Remove a packagegroup from a repo
        @param repoid: repo id
        @param groupid: package group id
        """
        repo = self._get_existing_repo(repoid)
        if groupid not in repo['packagegroups']:
            raise PulpException("Group [%s] does not exist in repo [%s]" % (groupid, repo["id"]))
        if repo['packagegroups'][groupid]["immutable"]:
            raise PulpException("Changes to immutable groups are not supported: %s" % (groupid))
        del repo['packagegroups'][groupid]
        self.collection.save(repo, safe=True)
        self._update_groups_metadata(repo["id"])

    @audit()
    def update_packagegroup(self, repoid, pg):
        """
        Save the passed in PackageGroup to this repo
        @param repoid: repo id
        @param pg: packagegroup
        """
        repo = self._get_existing_repo(repoid)
        pg_id = pg['id']
        if pg_id in repo['packagegroups']:
            if repo["packagegroups"][pg_id]["immutable"]:
                raise PulpException("Changes to immutable groups are not supported: %s" % (pg["id"]))
        repo['packagegroups'][pg_id] = pg
        self.collection.save(repo, safe=True)
        self._update_groups_metadata(repo["id"])

    @audit()
    def update_packagegroups(self, repoid, pglist):
        """
        Save the list of passed in PackageGroup objects to this repo
        @param repoid: repo id
        @param pglist: list of packagegroups
        """
        repo = self._get_existing_repo(repoid)
        for item in pglist:
            if item['id'] in repo['packagegroups']:
                if repo['packagegroups'][item["id"]]["immutable"]:
                    raise PulpException("Changes to immutable groups are not supported: %s" % (item["id"]))
            repo['packagegroups'][item['id']] = item
        self.collection.save(repo, safe=True)
        self._update_groups_metadata(repo["id"])

    def packagegroups(self, id):
        """
        Return list of PackageGroup objects in this Repo
        @param id: repo id
        @return: packagegroup or None
        """
        repo = self._get_existing_repo(id)
        return repo['packagegroups']

    def packagegroup(self, repoid, groupid):
        """
        Return a PackageGroup from this Repo
        @param repoid: repo id
        @param groupid: packagegroup id
        @return: packagegroup or None
        """
        repo = self._get_existing_repo(repoid)
        return repo['packagegroups'].get(groupid, None)


    @audit()
    def add_packages_to_group(self, repoid, groupid, pkg_names=(),
            gtype="default", requires=None):
        """
        @param repoid: repository id
        @param groupid: group id
        @param pkg_names: package names
        @param gtype: OPTIONAL type of package group,
            example "mandatory", "default", "optional", "conditional"
        @param requires: represents the 'requires' field for a
            conditonal package group entry only needed when
            gtype is 'conditional'
        We are not restricting package names to packages in the repo.
        It is possible and acceptable for a package group to refer to packages which
        are not known to the repo or pulp.  The package group will be used on
        the client and will have access to all repos the client can see.
        """
        repo = self._get_existing_repo(repoid)
        if groupid not in repo['packagegroups']:
            raise PulpException("No PackageGroup with id: %s exists in repo %s"
                                % (groupid, repoid))
        group = repo["packagegroups"][groupid]
        if group["immutable"]:
            raise PulpException("Changes to immutable groups are not supported: %s" % (group["id"]))

        for pkg_name in pkg_names:
            if gtype == "mandatory":
                if pkg_name not in group["mandatory_package_names"]:
                    if pkg_name not in group["mandatory_package_names"]:
                        group["mandatory_package_names"].append(pkg_name)
            elif gtype == "conditional":
                if not requires:
                    raise PulpException("Parameter 'requires' has not been set, it is required by conditional group types")
                group["conditional_package_names"][pkg_name] = requires
            elif gtype == "optional":
                if pkg_name not in group["optional_package_names"]:
                    if pkg_name not in group["optional_package_names"]:
                        group["optional_package_names"].append(pkg_name)
            else:
                if pkg_name not in group["default_package_names"]:
                    if pkg_name not in group["default_package_names"]:
                        group["default_package_names"].append(pkg_name)
        self.collection.save(repo, safe=True)
        self._update_groups_metadata(repo["id"])

    @audit()
    def delete_package_from_group(self, repoid, groupid, pkg_name, gtype="default"):
        """
        @param repoid: repository id
        @param groupid: group id
        @param pkg_name: package name
        @param gtype: OPTIONAL type of package group,
            example "mandatory", "default", "optional"
        """
        repo = self._get_existing_repo(repoid)
        if groupid not in repo['packagegroups']:
            raise PulpException("No PackageGroup with id: %s exists in repo %s"
                                % (groupid, repoid))
        group = repo["packagegroups"][groupid]
        if group["immutable"]:
            raise PulpException("Changes to immutable groups are not supported: %s" % (group["id"]))

        if gtype == "mandatory":
            if pkg_name in group["mandatory_package_names"]:
                group["mandatory_package_names"].remove(pkg_name)
            else:
                raise PulpException("Package %s not present in package group" % (pkg_name))
        elif gtype == "conditional":
            if pkg_name in group["conditional_package_names"]:
                del group["conditional_package_names"][pkg_name]
            else:
                raise PulpException("Package %s not present in conditional package group" % (pkg_name))
        elif gtype == "optional":
            if pkg_name in group["optional_package_names"]:
                group["optional_package_names"].remove(pkg_name)
            else:
                raise PulpException("Package %s not present in package group" % (pkg_name))
        else:
            if pkg_name in group["default_package_names"]:
                group["default_package_names"].remove(pkg_name)
            else:
                raise PulpException("Package %s not present in package group" % (pkg_name))

        self.collection.save(repo, safe=True)
        self._update_groups_metadata(repo["id"])

    @audit(params=['repoid', 'cat_id', 'cat_name'])
    def create_packagegroupcategory(self, repoid, cat_id, cat_name, description):
        """
        Creates a new packagegroupcategory saved in the referenced repo
        @param repoid:
        @param cat_id:
        @param cat_name:
        @param description:
        @return packagegroupcategory object
        """
        repo = self._get_existing_repo(repoid)
        if cat_id in repo['packagegroupcategories']:
            raise PulpException("Package group category %s already exists in repo %s" %
                                (cat_id, repoid))
        cat = model.PackageGroupCategory(cat_id, cat_name, description)
        repo["packagegroupcategories"][cat_id] = cat
        self.collection.save(repo, safe=True)
        self._update_groups_metadata(repo["id"])
        return cat

    @audit()
    def delete_packagegroupcategory(self, repoid, categoryid):
        """
        Remove a packagegroupcategory from a repo
        """
        repo = self._get_existing_repo(repoid)
        if categoryid not in repo['packagegroupcategories']:
            return
        if repo['packagegroupcategories'][categoryid]["immutable"]:
            raise PulpException("Changes to immutable categories are not supported: %s" % (categoryid))
        del repo['packagegroupcategories'][categoryid]
        self.collection.save(repo, safe=True)
        self._update_groups_metadata(repo["id"])

    @audit()
    def delete_packagegroup_from_category(self, repoid, categoryid, groupid):
        repo = self._get_existing_repo(repoid)
        if categoryid in repo['packagegroupcategories']:
            if repo["packagegroupcategories"][categoryid]["immutable"]:
                raise PulpException(
                        "Changes to immutable categories are not supported: %s" \
                                % (categoryid))
            if groupid not in repo['packagegroupcategories'][categoryid]['packagegroupids']:
                raise PulpException(
                        "Group id [%s] is not in category [%s]" % \
                                (groupid, categoryid))
            repo['packagegroupcategories'][categoryid]['packagegroupids'].remove(groupid)
        self.collection.save(repo, safe=True)
        self._update_groups_metadata(repo["id"])

    @audit()
    def add_packagegroup_to_category(self, repoid, categoryid, groupid):
        repo = self._get_existing_repo(repoid)
        if categoryid in repo['packagegroupcategories']:
            if repo["packagegroupcategories"][categoryid]["immutable"]:
                raise PulpException(
                        "Changes to immutable categories are not supported: %s" \
                                % (categoryid))
        if groupid not in repo['packagegroupcategories'][categoryid]["packagegroupids"]:
            repo['packagegroupcategories'][categoryid]["packagegroupids"].append(groupid)
            self.collection.save(repo, safe=True)
            self._update_groups_metadata(repo["id"])

    @audit()
    def update_packagegroupcategory(self, repoid, pgc):
        """
        Save the passed in PackageGroupCategory to this repo
        """
        repo = self._get_existing_repo(repoid)
        if pgc['id'] in repo['packagegroupcategories']:
            if repo["packagegroupcategories"][pgc["id"]]["immutable"]:
                raise PulpException("Changes to immutable categories are not supported: %s" % (pgc["id"]))
        repo['packagegroupcategories'][pgc['id']] = pgc
        self.collection.save(repo, safe=True)
        self._update_groups_metadata(repo["id"])

    @audit()
    def update_packagegroupcategories(self, repoid, pgclist):
        """
        Save the list of passed in PackageGroupCategory objects to this repo
        """
        repo = self._get_existing_repo(repoid)
        for item in pgclist:
            if item['id'] in repo['packagegroupcategories']:
                if repo["packagegroupcategories"][item["id"]]["immutable"]:
                    raise PulpException("Changes to immutable categories are not supported: %s" % item["id"])
            repo['packagegroupcategories'][item['id']] = item
        self.collection.save(repo, safe=True)
        self._update_groups_metadata(repo["id"])

    def packagegroupcategories(self, id):
        """
        Return list of PackageGroupCategory objects in this Repo
        """
        repo = self._get_existing_repo(id)
        return repo['packagegroupcategories']

    def packagegroupcategory(self, repoid, categoryid):
        """
        Return a PackageGroupCategory object from this Repo
        """
        repo = self._get_existing_repo(repoid)
        return repo['packagegroupcategories'].get(categoryid, None)

    def _update_groups_metadata(self, repoid):
        """
        Updates the groups metadata (example: comps.xml) for a given repo
        @param repoid: repo id
        @return: True if metadata was successfully updated, otherwise False
        """
        repo = self._get_existing_repo(repoid)
        try:
            # If the repomd file is not valid, or if we are missingg
            # a group metadata file, no point in continuing.
            if not os.path.exists(repo["repomd_xml_path"]):
                log.warn("Skipping update of groups metadata since missing repomd file: '%s'" %
                          (repo["repomd_xml_path"]))
                return False
            xml = comps_util.form_comps_xml(repo['packagegroupcategories'],
                repo['packagegroups'])
            if repo["group_xml_path"] == "":
                repo["group_xml_path"] = os.path.dirname(repo["repomd_xml_path"])
                repo["group_xml_path"] = os.path.join(os.path.dirname(repo["repomd_xml_path"]),
                                                      "comps.xml")
                self.collection.save(repo, safe=True)
            f = open(repo["group_xml_path"], "w")
            f.write(xml.encode("utf-8"))
            f.close()
            if repo["group_gz_xml_path"]:
                gz = gzip.open(repo["group_gz_xml_path"], "wb")
                gz.write(xml.encode("utf-8"))
                gz.close()
            return comps_util.update_repomd_xml_file(repo["repomd_xml_path"],
                repo["group_xml_path"], repo["group_gz_xml_path"])
        except Exception, e:
            log.warn("_update_groups_metadata exception caught: %s" % (e))
            log.warn("Traceback: %s" % (traceback.format_exc()))
            return False

    def get_synchronizer(self, source_type):
        return repo_sync.get_synchronizer(source_type)

    def _sync(self, id, skip_dict=None, progress_callback=None, synchronizer=None, max_speed=None, threads=None):
        """
        Sync a repo from the URL contained in the feed
        @param id repository id
        @type id string
        @param skip_dict dictionary of item types to skip from synchronization
        @type skip_dict dict
        @param progress_callback callback to display progress of synchronization
        @type progress_callback method
        @param synchronizer instance of a specific synchronizer class
        @type synchronizer instance of a L{pulp.server.api.repo_sync.BaseSynchronizer}
        @param max_speed maximum download bandwidth in KB/sec per thread for yum downloads
        @type max_speed int
        @param threads maximum number of threads to use for yum downloading
        @type threads int
        """

        if not self.set_sync_in_progress(id, True):
            log.error("We saw sync was in progress for [%s]" % (id))
            raise ConflictingOperationException()

        try:
            if not skip_dict:
                skip_dict = {}
            repo = self._get_existing_repo(id)
            repo_source = repo['source']
            if not repo_source:
                raise PulpException("This repo is not setup for sync. Please add packages using upload.")
            if not synchronizer:
                synchronizer = repo_sync.get_synchronizer(repo_source["type"])
            synchronizer.set_callback(progress_callback)
            log.info("Sync of %s starting, skip_dict = %s" % (id, skip_dict))
            start_sync_items = time.time()
            sync_packages, sync_errataids = \
                repo_sync.sync(
                    repo,
                    repo_source,
                    skip_dict,
                    progress_callback,
                    synchronizer,
                    max_speed,
                    threads)
            end_sync_items = time.time()
            log.info("Sync returned %s packages, %s errata in %s seconds" % (len(sync_packages),
                len(sync_errataids), (end_sync_items - start_sync_items)))
            # We need to update the repo object in Mongo to account for
            # package_group info added in sync call
            self.collection.save(repo, safe=True)
            if not skip_dict.has_key('packages') or skip_dict['packages'] != 1:
                old_pkgs = list(set(repo["packages"]).difference(set(sync_packages.keys())))
                old_pkgs = map(self.packageapi.package, old_pkgs)
                old_pkgs = filter(lambda pkg: pkg["repo_defined"], old_pkgs)
                new_pkgs = list(set(sync_packages.keys()).difference(set(repo["packages"])))
                new_pkgs = map(lambda pkg_id: sync_packages[pkg_id], new_pkgs)
                log.info("%s old packages to process, %s new packages to process" % \
                    (len(old_pkgs), len(new_pkgs)))
                synchronizer.progress_callback(step="Removing %s packages" % (len(old_pkgs)))
                # Remove packages that are no longer in source repo
                self.remove_packages(repo["id"], old_pkgs)
                # Refresh repo object since we may have deleted some packages
                repo = self._get_existing_repo(id)
                synchronizer.progress_callback(step="Adding %s new packages" % (len(new_pkgs)))
                for pkg in new_pkgs:
                    self._add_package(repo, pkg)
                # Update repo for package additions
                self.collection.save(repo, safe=True)
            if not skip_dict.has_key('errata') or skip_dict['errata'] != 1:
                # Determine removed errata
                synchronizer.progress_callback(step="Processing Errata")
                log.info("Examining %s errata from repo %s" % (len(self.errata(id)), id))
                repo_errata = self.errata(id)
                old_errata = list(set(repo_errata).difference(set(sync_errataids)))
                new_errata = list(set(sync_errataids).difference(set(repo_errata)))
                log.info("Removing %s old errata from repo %s" % (len(old_errata), id))
                self.delete_errata(id, old_errata)
                # Refresh repo object
                repo = self._get_existing_repo(id) #repo object must be refreshed
                log.info("Adding %s new errata to repo %s" % (len(new_errata), id))
                for eid in new_errata:
                    self._add_erratum(repo, eid)
            now = datetime.now(dateutils.local_tz())
            repo['last_sync'] = dateutils.format_iso8601_datetime(now)
            synchronizer.progress_callback(step="Finished")
            self.collection.save(repo, safe=True)
            return True
        finally:
            self.set_sync_in_progress(id, False)

    @audit()
    def sync(self, id, timeout=None, skip=None, max_speed=None, threads=None):
        """
        Run a repo sync asynchronously.
        @rtype pulp.server.tasking.task or None
        @return on success a task object is returned
                on failure None is returned
        @return
        """
        repo = self.repository(id)
        task = run_async(self._sync,
                         [id],
                         {'skip_dict':skip,
                          'max_speed':max_speed,
                          'threads':threads},
                          timeout=timeout,
                          task_type=repo_sync.RepoSyncTask)
        if not task:
            log.error("Unable to create repo._sync task for [%s]" % (id))
            return task
        if repo['source'] is not None:
            source_type = repo['source']['type']
            if source_type in ('yum'):
                    task.set_progress('progress_callback',
                                  repo_sync.yum_rhn_progress_callback)
            elif source_type in ('local'):
                task.set_progress('progress_callback',
                                  repo_sync.local_progress_callback)
            synchronizer = self.get_synchronizer(source_type)
            task.set_synchronizer(synchronizer)
        return task

    def list_syncs(self, id):
        """
        List all the syncs for a given repository.
        """
        return [task
                for task in find_async(method='_sync')
                if id in task.args]

    @audit(params=['id', 'keylist'])
    def addkeys(self, id, keylist):
        repo = self._get_existing_repo(id)
        path = repo['relative_path']
        ks = KeyStore(path)
        added = ks.add(keylist)
        log.info('repository (%s), added keys: %s', id, added)

        # Retrieve the latest set of key names and contents and send to consumers
        gpg_keys = ks.keys_and_contents()
        self.update_gpg_keys_on_consumers(repo, gpg_keys)

        return added

    @audit(params=['id', 'keylist'])
    def rmkeys(self, id, keylist):
        repo = self._get_existing_repo(id)
        path = repo['relative_path']
        ks = KeyStore(path)
        deleted = ks.delete(keylist)
        log.info('repository (%s), delete keys: %s', id, deleted)

        # Retrieve the latest set of key names and contents and send to consumers
        gpg_keys = ks.keys_and_contents()
        self.update_gpg_keys_on_consumers(repo, gpg_keys)

        return deleted

    def listkeys(self, id):
        repo = self._get_existing_repo(id)
        path = repo['relative_path']
        ks = KeyStore(path)
        return ks.list()

    def update_repo_on_consumers(self, repo):
        '''
        Notifies all consumers bound to the given repo that the repo metadata has
        changed. This only refers to data on the repo itself, not its GPG keys or
        host URLs.

        @param repo: repo object containing the full data for the repo, not just the
                     changes
        @type  repo: L{Repo}
        '''
        consumers = consumer_utils.consumers_bound_to_repo(repo['id'])
        bind_data = consumer_utils.build_bind_data(repo, None, None)

        # Blank out the values that haven't changed
        bind_data['host_urls'] = None
        bind_data['gpg_keys'] = None

        # For each consumer, retrieve its proxy and send the update request
        for consumer in consumers:
            agent = self._getagent(consumer, async=True)
            repo_proxy = agent.Repo()
            repo_proxy.update(repo['id'], bind_data)

    def update_gpg_keys_on_consumers(self, repo, gpg_keys):
        '''
        Notifies all consumers bound to the given repo that the GPG keys for the
        repo have changed. The full set of current keys on the repo will be
        sent to consumers. The repo object itself will not be sent.

        @param repo: repo object containing the full data for the repo, not just the
                     changes
        @type  repo: L{Repo}

        @param gpg_keys: mapping of key name to contents; this should contain the
                         full listing of keys for the repo, not just changed keys
        @type  gpg_keys: dict {string : string}
        '''

        consumers = consumer_utils.consumers_bound_to_repo(repo['id'])
        bind_data = consumer_utils.build_bind_data(repo, None, gpg_keys)

        # Blank out the values that haven't changed
        bind_data['host_urls'] = None
        bind_data['repo'] = None

        # For each consumer, retrieve its proxy and send the update request
        for consumer in consumers:
            agent = self._getagent(consumer, async=True)
            repo_proxy = agent.Repo()
            repo_proxy.update(repo['id'], bind_data)

    def all_schedules(self):
        '''
        For all repositories, returns a mapping of repository name to sync schedule.

        @rtype:  dict
        @return: key - repo name, value - sync schedule
        '''
        return dict((r['id'], r['sync_schedule']) for r in self.repositories())

    def add_distribution(self, repoid, distroid):
        '''
         Associate a distribution to a given repo
         @param repoid: The repo ID.
         @param distroid: The distribution ID.
        '''
        repo = self._get_existing_repo(repoid)
        if self.distroapi.distribution(distroid) is None:
            raise PulpException("Distribution ID [%s] does not exist" % distroid)
        repo['distributionid'].append(distroid)
        self.collection.save(repo, safe=True)
        if repo['publish']:
            self._create_ks_link(repo)
        log.info("Successfully added distribution %s to repo %s" % (distroid, repoid))

    def remove_distribution(self, repoid, distroid):
        '''
         Delete a distribution from a given repo
         @param repoid: The repo ID.
         @param distroid: The distribution ID.
        '''
        repo = self._get_existing_repo(repoid)
        if distroid in repo['distributionid']:
            del repo['distributionid'][repo['distributionid'].index(distroid)]
            self.collection.save(repo, safe=True)
            self.distroapi.delete(distroid)
            self._delete_ks_link(repo)
            log.info("Successfully removed distribution %s from repo %s" % (distroid, repoid))
        else:
            log.error("No Distribution with ID %s associated to this repo" % distroid)

    def _create_ks_link(self, repo):
        if not os.path.isdir(self.distro_path):
            os.makedirs(self.distro_path)
        source_path = os.path.join(pulp.server.util.top_repos_location(),
                repo["relative_path"])
        if not os.path.isdir(source_path):
            os.makedirs(source_path)
        link_path = os.path.join(self.distro_path, repo["relative_path"])
        log.info("Linking %s" % link_path)
        pulp.server.util.create_rel_symlink(source_path, link_path)

    def _delete_ks_link(self, repo):
        link_path = os.path.join(self.distro_path, repo["relative_path"])
        log.info("Unlinking %s" % link_path)
        if os.path.lexists(link_path):
            # need to use lexists so we will return True even for broken links
            os.unlink(link_path)

    def list_distributions(self, repoid):
        '''
         List distribution in a given repo
         @param repoid: The repo ID.
         @return list: distribution objects.
        '''
        repo = self._get_existing_repo(repoid)
        distributions = []
        for distro in repo['distributionid']:
            distributions.append(self.distroapi.distribution(distro))
        return distributions

    def get_file_checksums(self, data):
        '''
        Fetch the package checksums and filesizes
        @param data: {"repo_id1": ["file_name", ...], "repo_id2": [], ...}
        @return  {"repo_id1": {"file_name": {'checksum':...},...}, "repo_id2": {..}}
        '''
        result = {}
        for repoid, filenames in data.items():
            repo = self._get_existing_repo(repoid)
            fchecksum = {}
            for fname in filenames:
                filedata = self.packageapi.package_checksum(fname)
                if filedata:
                    fchecksum[fname] = filedata[0]['checksum']
                else:
                    fchecksum[fname] = None
            result[repoid] = fchecksum
        return result

    @event(subject='repo.updated.content')
    @audit()
    def add_file(self, repoid, fileids=[]):
        '''
         Add a file to a repo
         @param repoid: The repo ID.
         @param fileid: file ID.
        '''
        repo = self._get_existing_repo(repoid)
        changed = False
        for fid in fileids:
            fileobj = self.fileapi.file(fid)
            if fileobj is None:
                log.error("File ID [%s] does not exist" % fid)
                continue
            if fid not in repo['files']:
                repo['files'].append(fid)
                changed = True
                shared_file = "%s/%s/%s" % (pulp.server.util.top_file_location(),
                                            fileobj['checksum']['sha256'][:3], fileobj['filename'])
                file_repo_path = "%s/%s/%s" % (pulp.server.util.top_repos_location(),
                                               repo['relative_path'], fileobj["filename"])
                if not os.path.exists(file_repo_path):
                    try:
                        pulp.server.util.create_symlinks(shared_file, file_repo_path)
                    except OSError:
                        log.error("Link %s already exists" % file_repo_path)
        self.collection.save(repo, safe=True)
        if changed:
            self._generate_file_manifest(repo)
        log.info("Successfully added files %s to repo %s" % (fileids, repoid))

    @event(subject='repo.updated.content')
    @audit()
    def remove_file(self, repoid, fileids=[]):
        '''
         remove a file from a given repo
         @param repoid: The repo ID.
         @param fileid: file ID.
        '''
        repo = self._get_existing_repo(repoid)
        changed = False
        for fid in fileids:
            fileobj = self.fileapi.file(fid)
            if fileobj is None:
                log.error("File ID [%s] does not exist" % fid)
                continue
            if fid in repo['files']:
                del repo['files'][repo['files'].index(fid)]
                changed = True
                # Remove package from repo location on file system
                file_repo_path = "%s/%s/%s" % (pulp.server.util.top_repos_location(),
                                            repo['relative_path'], fileobj["filename"])
                if os.path.exists(file_repo_path):
                    log.debug("Delete file %s at %s" % (fileobj["filename"], file_repo_path))
                    os.remove(file_repo_path)
        self.collection.save(repo, safe=True)
        if changed:
            self._generate_file_manifest(repo)
        log.info("Successfully removed file %s from repo %s" % (fileids, repoid))

    def _generate_file_manifest(self, repo):
        """
         generate a file manifest for all files in a repo
         @param repo: The repo object.
        """
        fileids = repo['files']
        if not len(fileids):
            # No file info to add to manifest, exit
            return
        try:
            manifest_path = "%s/%s/%s" % (pulp.server.util.top_repos_location(), repo['relative_path'], "MANIFEST")
            f = open(manifest_path, "w")
            for fileid in fileids:
                fileobj = self.fileapi.file(fileid)
                if fileobj is None:
                    log.error("File ID [%s] does not exist" % fileid)
                    continue
                write_str = "%s\t%s\n" % (fileobj['checksum']['sha256'], fileobj['filename'])
                f.write(write_str)
            f.close()
        except:
            log.error("Error creating manifest for repo [%s]" % repo['id'])

    def list_files(self, repoid):
        '''
         List files in a given repo
         @param repoid: The repo ID.
         @return list: file objects.
        '''
        repo = self._get_existing_repo(repoid)
        files = []
        for fileid in repo['files']:
            files.append(self.fileapi.file(fileid))
        return files

    def find_repos_by_files(self, fileid):
        """
        Return repos that contain passed in file id
        @param pkgid: file id
        """
        found = self.collection.find({"files":fileid}, fields=["id"])
        return [r["id"] for r in found]

    def import_comps(self, repoid, comps_data=None):
        """
        Creates packagegroups and categories from a comps.xml file
        @param repoid: repository Id
        @param compsfile: comps xml stream
        @return: True if success; else False
        """
        repo = self._get_existing_repo(repoid)
        compsobj = StringIO()
        compsobj.write(comps_data.encode("utf8"))
        compsobj.seek(0, 0)
        bs = repo_sync.BaseSynchronizer()
        status = bs.sync_groups_data(compsobj, repo)
        self.collection.save(repo, safe=True)
        return status

    def export_comps(self, repoid):
        """
        Creates packagegroups and categories from a comps.xml file
        @param compsfile: comps xml stream
        @return: comps xml stream
        """
        repo = self._get_existing_repo(repoid)
        xml = comps_util.form_comps_xml(repo['packagegroupcategories'],
                repo['packagegroups'])
        return xml

    @audit(params=['id', 'filter_ids'])
    def add_filters(self, id, filter_ids):
        repo = self._get_existing_repo(id)
        if repo['source']['type'] != 'local':
            raise PulpException("Filters can be added to repos with 'local' feed only")
        for filter_id in filter_ids:
            filter = self.filterapi.filter(filter_id)
            if filter is None:
                raise PulpException("No Filter with id: %s found" % filter_id)

        filters = repo['filters']
        for filter_id in filter_ids:
            if filter_id in filters:
                continue
            filters.append(filter_id)

        repo["filters"] = filters
        self.collection.save(repo, safe=True)
        log.info('repository (%s), added filters: %s', id, filter_ids)

    @audit(params=['id', 'filter_ids'])
    def remove_filters(self, id, filter_ids):
        repo = self._get_existing_repo(id)
        filters = repo['filters']
        for filter_id in filter_ids:
            if filter_id not in filters:
                continue
            filters.remove(filter_id)

        repo["filters"] = filters
        self.collection.save(repo, safe=True)
        log.info('repository (%s), removed filters: %s', id, filter_ids)

    @audit(params=['id', 'addgrp'])
    def add_group(self, id, addgrp):
        repo = self._get_existing_repo(id)
        groupids = repo['groupid']
        if addgrp not in groupids:
            groupids.append(addgrp)

        repo["groupid"] = groupids
        self.collection.save(repo, safe=True)
        log.info('repository (%s), added group: %s', id, addgrp)

    @audit(params=['id', 'rmgrp'])
    def remove_group(self, id, rmgrp):
        repo = self._get_existing_repo(id)
        groupids = repo['groupid']
        if rmgrp in groupids:
            groupids.remove(rmgrp)

        repo["groupid"] = groupids
        self.collection.save(repo, safe=True)
        log.info('repository (%s), removed group: %s', id, rmgrp)

    def list_filters(self, id):
        repo = self._get_existing_repo(id)
        return repo['filters']

    def associate_packages(self, pkg_info):
        """
        Associates a list of packages to multiple repositories.
        Each package is identified by it's (filename,checksum)
        @param pkg_info: format is [((filename,checksum), [repoids])]
        @return:    [] on success
                    or {"filename":{"checksum":[repoids]} on error
        """
        start_translate = time.time()
        p_col = model.Package.get_collection()
        repo_pkgs = {}
        errors = {}
        for item in pkg_info:
            filename = item[0][0]
            checksum = item[0][1]
            repos = item[1]
            found = p_col.find_one({"filename":filename, "checksum.sha256":checksum}, {"id":1})
            #Lookup package id from returned mongo results
            if not found:
                log.error("Unable to find package id for filename=%s, checksum=%s" % (filename, checksum))
                if not errors.has_key(filename):
                    errors[filename] = {}
                if not errors[filename].has_key(checksum):
                    errors[filename][checksum] = [repos]
                else:
                    errors[filename][checksum].append(repos)
                continue
            pkg_id = found["id"]
            # Build up a list per repository of package ids we want to add
            for r_id in repos:
                if not repo_pkgs.has_key(r_id):
                    repo_pkgs[r_id] = [pkg_id]
                else:
                    repo_pkgs[r_id].append(pkg_id)
        end_translate = time.time()
        log.info("Translated %s filename,checksums in %s seconds" % (len(pkg_info), end_translate - start_translate))
        for repo_id in repo_pkgs:
            start_time = time.time()
            add_pkg_errors = self.add_package(repo_id, repo_pkgs[repo_id])
            for e in add_pkg_errors:
                filename = e[2]
                checksum = e[3]
                if not errors.has_key(filename):
                    errors[filename] = {}
                if not errors[filename].has_key(checksum):
                    errors[filename][checksum] = [repo_id]
                elif repo_id not in errors[filename][checksum]:
                    errors[filename][checksum].append(repo_id)
            end_time = time.time()
            log.error("repo.add_package(%s) for %s packages took %s seconds" % (repo_id, len(repo_pkgs[repo_id]), end_time - start_time))
        return errors

    def metadata(self, id):
        """
         spawn repo metadata generation for a specific repo
         @param id: repository id
         @return task:
        """
        if self.list_metadata_task(id):
            # repo generation task already pending; task not created
            return None
        task = run_async(self._metadata, [id], {})
        return task

    def _metadata(self, id):
        """
         spawn repo metadata generation for a specific repo
         @param id: repository id
        """
        repo = self._get_existing_repo(id)
        repo_path = os.path.join(
                pulp.server.util.top_repos_location(), repo['relative_path'])
        if not os.path.exists(repo_path):
            os.makedirs(repo_path)
        log.info("Spawning repo metadata generation for repo [%s] with path [%s]" % (repo['id'], repo_path))
        pulp.server.util.create_repo(repo_path, checksum_type=repo["checksum_type"])

    def list_metadata_task(self, id):
        """
        List all the metadata tasks for a given repository.
        """
        return [task
                for task in find_async(method='_metadata')
                if id in task.args]

    def set_sync_in_progress(self, id, state):
        """
        @type id: string
        @param id: repository id
        @type state: bool
        @param state:   boolean state requested.
                        True means we want to set sync in progress
                        False means we want to clear sync in progress
        @rtype: bool
        @return:    True - requested state was set
                    False - requested state was _not_ set
        """
        self.__sync_lock.acquire()
        try:
            repo = self.collection.find_one({"id":id}, {"sync_in_progress":1})
            if not repo:
                log.error("no repo exists for [%s]" % (id))
                return False
            if repo.has_key("sync_in_progress") and repo["sync_in_progress"]:
                # This repository is currently being synchronized
                if state:
                    return False
                self.collection.update({"id":id}, {"$set": {"sync_in_progress":False}})
                return True
            # This repository is _not_ currently being synchronized
            self.collection.update({"id":id}, {"$set": {"sync_in_progress":state}})
            return True
        finally:
            self.__sync_lock.release()
<|MERGE_RESOLUTION|>--- conflicted
+++ resolved
@@ -29,11 +29,7 @@
 # Pulp
 import pulp.server.consumer_utils as consumer_utils
 import pulp.server.util
-<<<<<<< HEAD
 from pulp.common import dateutils
-from pulp.server.agent import Agent
-=======
->>>>>>> a42aed64
 from pulp.server import constants
 from pulp.server import comps_util
 from pulp.server import config
