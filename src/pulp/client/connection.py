--- conflicted
+++ resolved
@@ -475,13 +475,8 @@
         method = "/consumers/%s/installpackagegroups/" % id
         body = dict(packageids=packageids, scheduled_time=when)
         return self.conn.request_post(method, params=body)
-<<<<<<< HEAD
-
-    def installpackagegroupcategories(self, id, repoid, categoryids):
-=======
     
     def installpackagegroupcategories(self, id, repoid, categoryids, when=None):
->>>>>>> 77df019b
         method = "/consumers/%s/installpackagegroupcategories/" % id
         body = dict(categoryids=categoryids, repoid=repoid, scheduled_time=when)
         return self.conn.request_post(method, params=body)
@@ -582,12 +577,8 @@
         erratainfo = {'consumerid' : id,
                       'errataids' : errataids,
                       'types'    :   types,
-<<<<<<< HEAD
-                      'assumeyes' : assumeyes, }
-=======
                       'assumeyes' : assumeyes,
                       'scheduled_time': when,}
->>>>>>> 77df019b
         method = "/consumergroups/%s/installerrata/" % id
         return self.conn.request_post(method, params=erratainfo)
 
@@ -626,14 +617,6 @@
     def package_by_ivera(self, name, version, release, epoch, arch):
         method = "/packages/%s/%s/%s/%s/%s/" % (name, version, release, epoch, arch)
         return self.conn.request_get(method)
-<<<<<<< HEAD
-
-    def package_dependency(self, id, repoids):
-        params = {'repoids' : repoids }
-        method = "/packages/%s/list_dependency/" % id
-        return self.conn.request_post(method, params=params)
-=======
->>>>>>> 77df019b
 
 class PackageGroupConnection(PulpConnection):
 
