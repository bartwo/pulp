--- conflicted
+++ resolved
@@ -19,7 +19,7 @@
 
 Name:           pulp
 Version:        0.0.263
-Release:        22%{?dist}
+Release:        23%{?dist}
 Summary:        An application for managing software content
 
 Group:          Development/Languages
@@ -499,16 +499,14 @@
 # -- changelog ---------------------------------------------------------------
 
 %changelog
-<<<<<<< HEAD
-* Tue Jul 17 2012 James Slagle <jslagle@redhat.com> 0.0.263-22
+* Tue Jul 17 2012 James Slagle <jslagle@redhat.com> 0.0.263-23
 - 840979 Use .startswith instead of .find to match a requested repo url against
   one in the pulp protected repos file (jslagle@redhat.com)
 - 800525 - fix paths in /var/lib/pulp-cds/.cds_repo_list to be: repos
   /<relative-path>. (jortel@redhat.com)
-=======
+
 * Fri Jul 13 2012 Wes Hayutin <whayutin@redhat.com> 0.0.263-22
 - 810448, fix scriplet failure in pulp rpm (whayutin@redhat.com)
->>>>>>> 5fa513e4
 
 * Tue Jul 03 2012 James Slagle <jslagle@redhat.com> 0.0.263-21
 - Remove %%{dist} from Requires lines (jslagle@redhat.com)
